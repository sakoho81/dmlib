#!/usr/bin/env python3
# -*- coding: utf-8 -*-

import os
import platform
import sys
import argparse
import numpy as np
import time
import h5py
import logging
import multiprocessing
import subprocess

from matplotlib import ticker
from os import path
from multiprocessing import Process, Queue, Array, Value
from datetime import datetime, timezone
from numpy.linalg import norm

from matplotlib.backends.backend_qt5agg import FigureCanvas
from matplotlib.backends.backend_qt5agg import NavigationToolbar2QT
from matplotlib.figure import Figure

from PyQt5.QtCore import Qt, QThread, pyqtSignal
from PyQt5.QtGui import QKeySequence
from PyQt5.QtWidgets import (
    QMainWindow, QTabWidget, QLabel, QPushButton, QGroupBox, QGridLayout,
    QCheckBox, QVBoxLayout, QFrame, QApplication, QShortcut, QDoubleSpinBox,
    QToolBox, QFileDialog, QSplitter, QInputDialog, QStyleFactory,
    QSizePolicy,
    )

from dmlib.version import __version__
from dmlib.dmplot import DMPlot
from dmlib.zpanel import ZernikePanel
from dmlib.interf import FringeAnalysis
from dmlib.calibration import WeightedLSCalib, make_normalised_input_matrix
from dmlib.control import ZernikeControl
from dmlib.core import (
    hash_file, write_h5_header, add_log_parameters, setup_logging,
    add_dm_parameters, add_cam_parameters, open_dm, open_cam)


class Control(QMainWindow):

    def __init__(
            self, worker, shared, cam_name, dm_name, settings={}, parent=None):
        super().__init__()
        self.log = logging.getLogger(self.__class__.__name__)

        self.align_bauto = None
        self.zernikePanel = None
        self.can_close = True

        self.worker = worker
        self.shared = shared
        self.shared.make_static()
        self.cam_name = cam_name
        self.dm_name = dm_name

        self.setWindowTitle('DM calibration ' + __version__)
        QShortcut(QKeySequence("Ctrl+Q"), self, self.close)

        central = QSplitter(Qt.Horizontal)

        self.toolbox = QToolBox()
        self.make_toolbox()
        central.addWidget(self.toolbox)

        self.tabs = QTabWidget()
        self.make_panel_align()
        self.make_panel_dataacq()
        self.make_panel_test()
        central.addWidget(self.tabs)

        self.setCentralWidget(central)

    def closeEvent(self, event):
        if self.can_close:
            if self.zernikePanel:
                self.zernikePanel.close()
            event.accept()
        else:
            event.ignore()

    def make_toolbox(self):
        self.make_tool_cam()
        self.make_tool_dm()

    def make_tool_cam(self):
        tool_cam = QFrame()
        layout = QVBoxLayout()
        tool_cam.setLayout(layout)

        def cam_get(cmd):
            def f():
                self.shared.iq.put((cmd,))
                return self.shared.oq.get()
            return f

        def cam_set(cmd):
            def f(x):
                self.shared.iq.put((cmd, x))
                return self.shared.oq.get()
            return f

        def up(l, s, txt, r, v):
            rg = r()
            l.setText('min: {}<br>max: {}<br>step: {}'.format(
                rg[0], rg[1], rg[2]))
            s.setRange(rg[0], rg[1])
            s.setSingleStep(rg[2])
            s.blockSignals(True)
            s.setValue(v())
            s.blockSignals(False)

        g1 = QGroupBox('Exposure [ms]')
        gl1 = QVBoxLayout()
        l1 = QLabel()
        s1 = QDoubleSpinBox()
        s1.setDecimals(6)
        up(
            l1, s1, 'Exposure [ms]',
            cam_get('get_exposure_range'),
            cam_get('get_exposure'))
        gl1.addWidget(l1)
        gl1.addWidget(s1)
        g1.setLayout(gl1)
        layout.addWidget(g1)

        g2 = QGroupBox('FPS')
        gl2 = QGridLayout()
        l2 = QLabel()
        s2 = QDoubleSpinBox()
        s2.setDecimals(6)
        up(
            l2, s2, 'FPS',
            cam_get('get_framerate_range'),
            cam_get('get_framerate'))
        gl2.addWidget(l2)
        gl2.addWidget(s2)
        g2.setLayout(gl2)
        layout.addWidget(g2)

        def f1(fun, sa, lb, sb, txtb, rb, gb):
            def f():
                x = sa.value()
                x = fun(x)
                sa.setValue(x)
                sa.blockSignals(True)
                sa.setValue(x)
                sa.blockSignals(False)

                up(lb, sb, txtb, rb, gb)

            return f

        s1.editingFinished.connect(f1(
            cam_set('set_exposure'), s1, l2, s2, 'FPS',
            cam_get('get_framerate_range'),
            cam_get('get_framerate')))
        s2.editingFinished.connect(f1(
            cam_set('set_framerate'), s2, l1, s1, 'exposure',
            cam_get('get_exposure_range'),
            cam_get('get_exposure')))

        self.toolbox.addItem(tool_cam, 'cam: ' + self.cam_name)

    def update_dm_gui(self):
        self.dmplot.draw(self.dm_ax, self.shared.u)
        self.dm_ax.figure.canvas.draw()

    def write_dm(self, u=None):
        if u is not None:
            self.shared.u[:] = u[:]
        self.update_dm_gui()
        self.shared.iq.put(('write',))
        self.shared.oq.get()

    def make_tool_dm(self):
        tool_dm = QFrame()
        central = QSplitter(Qt.Vertical)
        layout = QVBoxLayout()

        self.dm_fig = FigureCanvas(Figure(figsize=(3, 2)))
        self.dm_ax = self.dm_fig.figure.add_subplot(1, 1, 1)
        central.addWidget(self.dm_fig)
        self.dmplot = DMPlot()
        self.dmplot.install_select_callback(
            self.dm_ax, self.shared.u, self, self.write_dm)
        self.dm_fig.figure.subplots_adjust(
            left=.125, right=.9,
            bottom=.1, top=.9,
            wspace=0.45, hspace=0.45)

        g1 = QGroupBox('Plot transforms')
        gl1 = QGridLayout()
        flipx = QPushButton('flipx')
        gl1.addWidget(flipx, 0, 0)
        flipy = QPushButton('flipy')
        gl1.addWidget(flipy, 0, 1)
        rotate1 = QPushButton('rotate cw')
        gl1.addWidget(rotate1, 1, 0)
        rotate2 = QPushButton('rotate acw')
        gl1.addWidget(rotate2, 1, 1)
        g1.setLayout(gl1)
        central.addWidget(g1)

        def f4(n):
            def f():
                if self.align_bauto:
                    self.align_bauto.setChecked(False)
                self.shared.iq.put(('preset', n, 0.8))
                self.shared.oq.get()
                self.write_dm(None)
            return f

        g2 = QGroupBox('Actuators')
        gl2 = QGridLayout()
        reset = QPushButton('reset')
        gl2.addWidget(reset, 0, 0)
        setall = QPushButton('set all')
        gl2.addWidget(setall, 1, 0)
        loadflat = QPushButton('load flat')
        gl2.addWidget(loadflat, 1, 1)
        i = 2
        j = 0
        for name in ('centre', 'cross', 'x', 'rim', 'checker', 'arrows'):
            b = QPushButton(name)
            gl2.addWidget(b, i, j)
            if j == 1:
                i += 1
                j = 0
            else:
                j += 1
            b.clicked[bool].connect(f4(name))
        g2.setLayout(gl2)
        central.addWidget(g2)

        def f2():
            def f():
                self.shared.u[:] = 0
                self.write_dm()
            return f

        def f3():
            def f():
                val, ok = QInputDialog.getDouble(
                    self, 'Set all actuators', 'range [-1, 1]',
                    0., -1., 1., 4)
                if ok:
                    self.shared.u[:] = val
                    self.write_dm()
            return f

        def f4():
            def f():
                fileName, _ = QFileDialog.getOpenFileName(
                    self, 'Select factory flat file',
                    filter='TXT (*.txt);;All Files (*)')
                if fileName:
                    try:
                        uflat = np.loadtxt(fileName, delimiter='\n')
                        uflat = 2*(uflat**2) - 1
                        assert(self.shared.u.size == uflat.size)
                        self.shared.u[:] = uflat
                        self.write_dm()
                    except Exception:
                        pass
            return f

        reset.clicked.connect(f2())
        setall.clicked.connect(f3())
        loadflat.clicked.connect(f4())

        def f3(sign):
            ind = [0]

            def f():
                ind[0] += sign
                ind[0] %= 4
                self.dmplot.rotate(ind[0])
                self.update_dm_gui()
            return f

        def f4(cb, b):
            def f():
                cb(b.isChecked())
                self.update_dm_gui()
            return f

        flipx.setCheckable(True)
        flipy.setCheckable(True)
        flipx.clicked.connect(f4(self.dmplot.flipx, flipx))
        flipy.clicked.connect(f4(self.dmplot.flipy, flipy))
        rotate1.clicked.connect(f3(1))
        rotate2.clicked.connect(f3(-1))

        tool_dm.setLayout(layout)
        layout.addWidget(central)

        self.dm_ax.axis('off')
        self.write_dm(None)

        self.toolbox.addItem(tool_dm, 'dm: ' + self.dm_name)

    def make_panel_align(self):
        frame = QFrame()
        self.align_fig = FigureCanvas(Figure(figsize=(7, 5)))
        self.align_nav = NavigationToolbar2QT(self.align_fig, frame)
        layout = QGridLayout()
        frame.setLayout(layout)
        layout.addWidget(self.align_nav, 0, 0, 1, 0)
        layout.addWidget(self.align_fig, 1, 0, 1, 0)

        self.tabs.addTab(frame, 'align')
        self.tabs.setTabToolTip(
            0,
            'Align the DM, test actuators, and change the DM plot orientation')

        self.align_axes = self.align_fig.figure.subplots(2, 3)
        self.align_fig.figure.subplots_adjust(
            left=.125, right=.9,
            bottom=.1, top=.9,
            wspace=0.45, hspace=0.45)
        self.align_axes[0, 0].set_title('camera')
        self.align_axes[0, 1].set_title('FT')
        self.align_axes[0, 2].set_title('1st order')
        self.align_axes[1, 0].set_title('magnitude')
        self.align_axes[1, 1].set_title('wrapped phi')
        self.align_axes[1, 2].set_title('unwrapped phi')

        brun = QPushButton('run')
        bstop = QPushButton('stop')
        layout.addWidget(brun, 2, 0)
        layout.addWidget(bstop, 2, 1)
        status = QLabel('')
        status.setSizePolicy(QSizePolicy.Expanding, QSizePolicy.Fixed)
        layout.addWidget(status, 3, 0, 1, 2)

        bauto = QCheckBox('auto')
        bauto.setToolTip('Lock first order position automatically')
        bauto.setChecked(True)
        self.align_bauto = bauto
        layout.addWidget(bauto, 4, 0)
        brepeat = QCheckBox('repeat')
        brepeat.setToolTip('Acquire data continuously or one time only')
        layout.addWidget(brepeat, 4, 1)

        listener = AlignListener(self.shared)

        bpoke = QCheckBox('poke')
        bpoke.setToolTip('Poke actuators when running continuously')
        bsleep = QPushButton('sleep')
        bsleep.setToolTip(
            'Interval between setting the DM and acquiring an image')
        layout.addWidget(bpoke, 5, 0)
        layout.addWidget(bsleep, 5, 1)
        bunwrap = QCheckBox('unwrap')
        bunwrap.setChecked(True)
        bunwrap.setToolTip('Perform phase extraction & unwrapping')
        layout.addWidget(bunwrap, 6, 0)

        disables = [
            self.toolbox, brun, bauto, brepeat, bpoke, bsleep, bunwrap,
            self.align_nav]

        def disable():
            self.can_close = False
            ind = self.tabs.indexOf(frame)
            for i in range(self.tabs.count()):
                if i != ind:
                    self.tabs.setTabEnabled(i, False)
            for b in disables:
                b.setEnabled(False)

        def enable():
            for i in range(self.tabs.count()):
                self.tabs.setTabEnabled(i, True)
            for b in disables:
                b.setEnabled(True)
            self.can_close = True

        def f1():
            def f():
                val, ok = QInputDialog.getDouble(
                    self, 'Delay', 'write/read delay [s]',
                    listener.sleep, .5, decimals=4)
                if ok:
                    listener.sleep = val
            return f

        def f2():
            def f(p):
                listener.poke = p
            return f

        def f3():
            def f(p):
                listener.unwrap = p
            return f

        bsleep.clicked.connect(f1())
        bpoke.stateChanged.connect(f2())
        bunwrap.stateChanged.connect(f3())

        def f1():
            def f():
                disable()
                status.setText('Working...')
                listener.repeat = brepeat.isChecked()
                listener.start()
            return f

        def f2():
            def f():
                listener.auto = not listener.auto
            return f

        def f3():
            def f(p):
                listener.repeat = p
            return f

        def f4():
            def f():
                listener.repeat = False
                if not listener.isFinished():
                    status.setText('Stopping...')
            return f

        def f20():
            def f(result):
                a1 = self.align_axes[0, 0]
                a2 = self.align_axes[0, 1]
                a3 = self.align_axes[0, 2]
                a4 = self.align_axes[1, 0]
                a5 = self.align_axes[1, 1]
                a6 = self.align_axes[1, 2]

                a1.clear()
                a2.clear()
                a3.clear()
                a4.clear()
                a5.clear()
                a6.clear()

                if result[0] != 'ERR1':
                    a1.imshow(
                        self.shared.cam, extent=self.shared.cam_ext,
                        origin='lower')
                    a1.set_xlabel('mm')
                    if self.shared.cam_sat.value:
                        a1.set_title('cam SAT')
                    else:
                        a1.set_title('cam {: 3d} {: 3d}'.format(
                            self.shared.cam.min(), self.shared.cam.max()))

                if listener.unwrap and result[0] not in ('ERR1', 'ERR2'):
                    a2.imshow(
                        self.shared.ft, extent=self.shared.ft_ext,
                        origin='lower')
                    a2.set_xlabel('1/mm')
                    a2.set_title('FT')

                    a2.plot(
                        self.shared.fxcfyc[0]*1e3, self.shared.fxcfyc[1]*1e3,
                        'rx', markersize=6)

                    a2.plot(
                        -self.shared.fxcfyc[0]*1e3, -self.shared.fxcfyc[1]*1e3,
                        'rx', markersize=6)

                if listener.unwrap and result[0] not in (
                        'ERR1', 'ERR2', 'ERR3'):
                    fstord, mag, wrapped, unwrapped = self.shared.get_phase()

                    a3.imshow(
                        fstord, extent=self.shared.fstord_ext, origin='lower')
                    a3.set_xlabel('1/mm')
                    a3.set_title('1st order')

                    a4.imshow(
                        mag, extent=self.shared.mag_ext, origin='lower')
                    a4.set_xlabel('mm')
                    a4.set_title('magnitude')

                    a5.imshow(
                        wrapped, extent=self.shared.mag_ext, origin='lower')
                    a5.set_xlabel('mm')
                    a5.set_title('wrapped phi')

                    a6.imshow(
                        unwrapped, extent=self.shared.mag_ext, origin='lower')
                    a6.set_xlabel('mm')
                    a6.set_title('unwrapped phi')

                a6.figure.canvas.draw()
                self.update_dm_gui()
                if listener.repeat:
                    if result[0] == 'OK':
                        status.setText('Working...')
                    else:
                        status.setText(f'Working... {result[2]}')
                else:
                    if result[0] == 'OK':
                        status.setText('Stopped')
                    else:
                        status.setText(result[2])
                    enable()

            return f

        listener.sig_update.connect(f20())
        brun.clicked.connect(f1())
        bstop.clicked.connect(f4())
        bauto.stateChanged.connect(f2())
        brepeat.stateChanged.connect(f3())

    def make_panel_dataacq(self):
        frame = QFrame()
        self.dataacq_fig = FigureCanvas(Figure(figsize=(7, 5)))
        self.dataacq_nav = NavigationToolbar2QT(self.dataacq_fig, frame)
        layout = QGridLayout()
        frame.setLayout(layout)
        layout.addWidget(self.dataacq_nav, 0, 0, 1, 0)
        layout.addWidget(self.dataacq_fig, 1, 0, 1, 0)

        self.tabs.addTab(frame, 'calibration')
        self.tabs.setTabToolTip(
            1, ('Acquire calibration data, define the DM pupil, ' +
                'and compute calibrations'))

        self.dataacq_axes = self.dataacq_fig.figure.subplots(2, 2)
        self.dataacq_fig.figure.subplots_adjust(
            left=.125, right=.9,
            bottom=.1, top=.9,
            wspace=0.45, hspace=0.45)
        self.dataacq_axes[0, 0].set_title('camera')
        self.dataacq_axes[0, 1].set_title('dm')
        self.dataacq_axes[1, 0].set_title('wrapped phi')
        self.dataacq_axes[1, 1].set_title('unwrapped phi')

        brun = QPushButton('run')
        brun.setToolTip('Collect new calibration data')
        bstop = QPushButton('stop')
        bwavelength = QPushButton('wavelength')
        bwavelength.setToolTip('Calibration laser wavelength')
        layout.addWidget(brun, 2, 0)
        layout.addWidget(bstop, 2, 1)
        layout.addWidget(bwavelength, 2, 2)
        status = QLabel('')
        status.setSizePolicy(QSizePolicy.Expanding, QSizePolicy.Fixed)
        layout.addWidget(status, 3, 0, 1, 3)

        bplot = QPushButton('open')
        bplot.setToolTip((
            'Open an existing calibration file or plot the n-th measurement ' +
            'of the current dataset'))
        bprev = QPushButton('prev')
        bprev.setToolTip('Plot previous measurement')
        bnext = QPushButton('next')
        bnext.setToolTip('Plot next measurement')
        layout.addWidget(bplot, 4, 0)
        layout.addWidget(bprev, 4, 1)
        layout.addWidget(bnext, 4, 2)

        baperture = QPushButton('aperture')
        baperture.setToolTip('Define the pupil size over the DM surface')
        layout.addWidget(baperture, 5, 0)
        bcalibrate = QPushButton('calibrate')
        bcalibrate.setToolTip('Compute a calibration file')
        layout.addWidget(bcalibrate, 5, 1)
        bclear = QPushButton('clear')
        layout.addWidget(bclear, 5, 2)

        disables = [
            self.toolbox, brun, bwavelength, bplot, self.dataacq_nav,
            bprev, bnext, baperture, bcalibrate, bclear]

        wavelength = []
        dataset = []
        lastind = []
        centre = [None]
        radius = [.0]
        listener = DataAcqListener(self.shared, wavelength, self.dmplot)

        def clearup(clear_status=False):
            wavelength.clear()
            dataset.clear()
            lastind.clear()
            centre[0] = None
            radius[0] = .0

            if clear_status:
                status.setText('')
                self.dataacq_axes[0, 0].clear()
                self.dataacq_axes[0, 1].clear()
                self.dataacq_axes[1, 0].clear()
                self.dataacq_axes[1, 1].clear()
                self.dataacq_axes[1, 1].figure.canvas.draw()

        def disable():
            self.can_close = False
            ind = self.tabs.indexOf(frame)
            for i in range(self.tabs.count()):
                if i != ind:
                    self.tabs.setTabEnabled(i, False)
            for b in disables:
                b.setEnabled(False)

        def enable():
            for i in range(self.tabs.count()):
                self.tabs.setTabEnabled(i, True)
            for b in disables:
                b.setEnabled(True)
            self.can_close = True

        def f0():
            def f():
                if wavelength:
                    wl = wavelength[0]
                else:
                    wl = 775.
                val, ok = QInputDialog.getDouble(
                    self, 'Wavelength', 'wavelength [nm]', wl, decimals=1)
                if ok:
                    if wavelength:
                        wavelength[0] = val
                    else:
                        wavelength.append(val)
            return f

        def f1():
            askwl = f0()

            def f():
                clearup()

                while not wavelength:
                    askwl()

                self.dataacq_axes[0, 0].clear()
                self.dataacq_axes[0, 1].clear()
                self.dataacq_axes[1, 0].clear()
                self.dataacq_axes[1, 1].clear()
                self.dataacq_axes[1, 1].figure.canvas.draw()
                disable()

                listener.run = True
                listener.start()
            return f

        def check_err():
            reply = self.shared.oq.get()
            if reply[0].startswith('Camera must be'):
                try:
                    newinst = path.join(
                        path.dirname(path.abspath(__file__)),
                        'gui.py')
                    subprocess.Popen([
                        sys.executable, newinst,
                        '--cam-driver', 'sim', '--cam-name', 'simcam0',
                        '--dm-driver', 'sim', '--dm-name', 'simdm0',
                        '--sim-cam-shape', str(reply[1][0]), str(reply[1][1]),
                        '--sim-cam-pix-size', str(reply[2][0]),
                        str(reply[2][1]),
                        ])
                except Exception as e:
                    self.log.error(str(e))
                status.setText(reply[0])
                return -1
            elif reply[0] != 'OK':
                status.setText(reply[0])
                return -1
            else:
                return reply[1:]

        def bootstrap():
            if not dataset:
                fileName, _ = QFileDialog.getOpenFileName(
                    self, 'Select dataset',
                    filter='H5 (*.h5);;All Files (*)')
                if not fileName:
                    return False
                else:
                    dataset.append(fileName)
                    return True
            else:
                return True

        def f3(offset=None):
            theta = np.linspace(0, 2*np.pi, 96)

            def f():
                if not bootstrap():
                    return

                if lastind:
                    last = lastind[0]
                else:
                    last = 0
                self.shared.iq.put(('query', dataset[0]))

                ndata = check_err()
                if ndata == -1:
                    clearup()
                    return
                else:
                    self.dmplot.update_txs(ndata[1])

                if offset is None or not lastind:
                    val, ok = QInputDialog.getInt(
                        self, 'Select an index to plot',
                        'time step [{}, {}]'.format(0, ndata[0] - 1),
                        last, 0, ndata[0] - 1)
                    if not ok:
                        return
                else:
                    val = lastind[0] + offset

                if val < 0:
                    val = 0
                elif val >= ndata[0]:
                    val = ndata[0] - 1
                if lastind:
                    lastind[0] = val
                else:
                    lastind.append(val)

                self.shared.iq.put(('plot', dataset[0], val, radius[0]))
                if check_err() == -1:
                    return

                a1 = self.dataacq_axes[0, 0]
                a2 = self.dataacq_axes[0, 1]
                a3 = self.dataacq_axes[1, 0]
                a4 = self.dataacq_axes[1, 1]

                a1.clear()
                a2.clear()
                a3.clear()
                a4.clear()

                a1.imshow(
                    self.shared.cam, extent=self.shared.cam_ext,
                    origin='lower')
                a1.set_xlabel('mm')
                if self.shared.cam_sat.value:
                    a1.set_title('cam SAT')
                else:
                    a1.set_title('cam {: 3d} {: 3d}'.format(
                        self.shared.cam.min(), self.shared.cam.max()))

                data = self.shared.get_phase()
                wrapped, unwrapped = data[2:]

                self.dmplot.draw(a2, self.shared.u)
                a2.axis('off')
                a2.set_title('dm')

                a3.imshow(
                    wrapped, extent=self.shared.mag_ext,
                    origin='lower')
                a3.set_xlabel('mm')
                a3.set_title('wrapped phi')

                a4.imshow(
                    unwrapped, extent=self.shared.mag_ext,
                    origin='lower')
                a4.set_xlabel('mm')
                a4.set_title('unwrapped phi')
                if centre[0] is not None:
                    a4.plot(centre[0][0]/1000, centre[0][1]/1000, 'rx')
                if radius[0] > 0. and centre[0] is not None:
                    a4.plot(
                        centre[0][0]/1000 + radius[0]/1000*np.cos(theta),
                        centre[0][1]/1000 + radius[0]/1000*np.sin(theta), 'r')

                a4.figure.canvas.draw()

                # self.update_dm_gui()
                status.setText('{} {}/{}'.format(
                    dataset[0], val, ndata[0] - 1))
            return f

        def f4():
            drawf = f3(0)

            def f():
                if not bootstrap():
                    return False

                if radius:
                    rad = radius[0]/1000
                else:
                    rad = 2.1

                if self.shared.cam_ext[1] > 0:
                    radmax = min((
                        self.shared.cam_ext[1], self.shared.cam_ext[3]))
                else:
                    radmax = 10.

                val, ok = QInputDialog.getDouble(
                        self, 'Aperture radius',
                        f'Radius [mm] (max {radmax:.3f} mm)<br>' +
                        'As seen by the camera (including magnification)',
                        rad, 0., radmax, 6)
                if ok and val >= 0.:
                    if radius:
                        radius[0] = val*1000
                    else:
                        radius.append(val*1000)

                    self.shared.iq.put(('aperture', dataset[0], radius[0]))
                    ndata = check_err()
                    if ndata == -1:
                        radius[0] = 0.
                        centre[0] = None
                        return False
                    centre[0] = ndata[0]

                    drawf()
                    return True
                else:
                    return False

            return f

        clistener = CalibListener(self.shared, dataset, centre, radius)

        def f6():
            def f(reply):
                status.setText(reply[1])
                if reply[0] == 'OK' or reply[0] == 'ERR':
                    enable()
                    bstop.setEnabled(True)
            return f

        clistener.sig_update.connect(f6())

        def f5():
            setup_aperture = f4()

            def f():
                disable()
                bstop.setEnabled(False)

                ok = True
                if radius[0] <= 0 or centre[0] is None:
                    ok = setup_aperture()

                if ok and radius[0] > 0 and centre[0] is not None:
                    status.setText(
                        'Computing calibration (this can take long) ...')
                    clistener.start()
                else:
                    enable()
                    bstop.setEnabled(True)

            return f

        def f2():
            def f():
                listener.run = False
                if not listener.isFinished():
                    status.setText('stopping...')
            return f

        def f20():
            def f(msg):
                listener.busy = True

                a1 = self.dataacq_axes[0, 0]
                a2 = self.dataacq_axes[0, 1]

                a1.clear()

                a1.imshow(
                    self.shared.cam, extent=self.shared.cam_ext,
                    origin='lower')
                a1.set_xlabel('mm')
                if self.shared.cam_sat.value:
                    a1.set_title('cam SAT')
                else:
                    a1.set_title('cam {: 3d} {: 3d}'.format(
                        self.shared.cam.min(), self.shared.cam.max()))

                if msg[0] == 'OK':
                    status.setText('{}/{}'.format(msg[1] + 1, msg[2]))
                elif msg[0] == 'finished':
                    if dataset:
                        dataset[0] = msg[1]
                    else:
                        dataset.append(msg[1])
                    status.setText('Saved calibration data file ' + msg[1])
                    enable()
                else:
                    status.setText(msg[0])
                    enable()

                self.dmplot.draw(a2, self.shared.u)
                a2.axis('off')
                a2.set_title('dm')
                a2.figure.canvas.draw()

                listener.busy = False

            return f

        def f7():
            def f():
                clearup(True)
            return f

        brun.clicked.connect(f1())
        bstop.clicked.connect(f2())
        bwavelength.clicked.connect(f0())
        bplot.clicked.connect(f3())
        bnext.clicked.connect(f3(1))
        bprev.clicked.connect(f3(-1))
        baperture.clicked.connect(f4())
        bcalibrate.clicked.connect(f5())
        bclear.clicked.connect(f7())

        listener.sig_update.connect(f20())

    def make_panel_test(self):
        frame = QFrame()
        self.test_fig = FigureCanvas(Figure(figsize=(7, 5)))
        self.test_nav = NavigationToolbar2QT(self.test_fig, frame)
        layout = QGridLayout()
        frame.setLayout(layout)
        layout.addWidget(self.test_nav, 0, 0, 1, 0)
        layout.addWidget(self.test_fig, 1, 0, 1, 0)

        self.tabs.addTab(frame, 'test')
        self.tabs.setTabToolTip(
            2, ('Test a calibration file interferometrically'))

        self.test_axes = self.test_fig.figure.subplots(2, 2)
        self.test_fig.figure.subplots_adjust(
            left=.125, right=.9,
            bottom=.1, top=.9,
            wspace=0.45, hspace=0.45)
        self.test_axes[0, 0].set_title('dm')
        self.test_axes[0, 1].set_title('Zernike')
        self.test_axes[1, 0].set_title('phi meas')
        self.test_axes[1, 1].set_title('phi err')

        brun = QPushButton('run')
        bstop = QPushButton('stop')
        bsleep = QPushButton('sleep')
        bsleep.setToolTip(
            'Interval between setting the DM and acquiring an image')
        bzsize = QPushButton('# Zernike')
        bzsize.setToolTip((
            'Maximum number of Zernike polynomials set by the DM (blue) ' +
            'and measured by the interferometer (orange)'))
        layout.addWidget(brun, 2, 0)
        layout.addWidget(bstop, 2, 1)
        layout.addWidget(bsleep, 2, 2)
        layout.addWidget(bzsize, 2, 3)
        status = QLabel('')
        status.setSizePolicy(QSizePolicy.Expanding, QSizePolicy.Fixed)
        layout.addWidget(status, 3, 0, 1, 3)

        bzernike = QPushButton('open')
        bzernike.setToolTip('Open a calibration file')
        layout.addWidget(bzernike, 4, 0)

        bflat = QCheckBox('flat')
        bnoflat = QPushButton('exclude flat')
        bnoflat.setToolTip('Exclude some Zernike modes from the flattening')
        bflat.setChecked(True)
        bflat.setToolTip(
            'Apply the flat value computed at calibration time')
        layout.addWidget(bflat, 4, 1)
        layout.addWidget(bnoflat, 5, 1)
        bloop = QCheckBox('closed-loop')
        bloop.setChecked(False)
        bloop.setEnabled(False)
        layout.addWidget(bloop, 4, 2)
        bclear = QPushButton('clear')
        layout.addWidget(bclear, 5, 3)

        disables = [
            self.toolbox, brun, bflat, bnoflat, bzernike, bclear,
            self.test_nav, bzernike, bsleep, bzsize]
        llistener = LoopListener(self.shared)
        calib = []
        zsize = [1024]
        arts = []
        noflat_index = [0]

        def clearup(clear_status=False):
            for c in arts:
                c[1].remove()
            arts.clear()
            calib.clear()
            zsize[0] = 1024
            if self.zernikePanel:
                self.zernikePanel.close()
                self.zernikePanel = None

            if clear_status:
                status.setText('')
                self.test_axes[0, 0].clear()
                self.test_axes[0, 1].clear()
                self.test_axes[1, 0].clear()
                self.test_axes[1, 1].clear()
                self.test_axes[1, 1].figure.canvas.draw()

        def disable():
            self.can_close = False
            ind = self.tabs.indexOf(frame)
            for i in range(self.tabs.count()):
                if i != ind:
                    self.tabs.setTabEnabled(i, False)
            for b in disables:
                b.setEnabled(False)

        def enable():
            for i in range(self.tabs.count()):
                self.tabs.setTabEnabled(i, True)
            for b in disables:
                b.setEnabled(True)
            self.can_close = True

        def check_err():
            reply = self.shared.oq.get()
            if reply[0].startswith('Camera must be'):
                try:
                    newinst = path.join(
                        path.dirname(path.abspath(__file__)),
                        'gui.py')
                    subprocess.Popen([
                        sys.executable, newinst,
                        '--cam-driver', 'sim', '--cam-name', 'simcam0',
                        '--dm-driver', 'sim', '--dm-name', 'simdm0',
                        '--sim-cam-shape', str(reply[1][0]), str(reply[1][1]),
                        '--sim-cam-pix-size', str(reply[2][0]),
                        str(reply[2][1]),
                        ])
                except Exception as e:
                    self.log.error(str(e))
                status.setText(reply[0])
                return -1
            elif reply[0] != 'OK':
                status.setText(reply[0])
                return -1
            else:
                return reply[1:]

        def bootstrap():
            if not calib:
                fileName, _ = QFileDialog.getOpenFileName(
                    self, 'Select a calibration',
                    filter='H5 (*.h5);;All Files (*)')
                if not fileName:
                    return False
                else:
                    calib.append(fileName)
                    return True
            else:
                return True

        def f2():
            def cb(z):
                nmax = min(self.shared.z_sp.size, z.size)
                self.shared.z_sp[:nmax] = z[:nmax]

            def f():
                disable()
                if not calib or len(calib) == 0:
                    if not bootstrap():
                        enable()
                        return False
                status.setText(f'loading {calib[0]} ...')
                status.repaint()
                self.shared.iq.put(('query_calib', calib[0]))
                ndata = check_err()
                if ndata == -1:
                    clearup()
                    enable()
                    return False
                else:
                    self.dmplot.update_txs(ndata[3])
                    if self.zernikePanel:
                        self.zernikePanel.close()
                    self.zernikePanel = ZernikePanel(
                        ndata[0], ndata[1], callback=cb)
                    self.zernikePanel.show()
                    status.setText('{} {:.3f} mm'.format(
                        calib[0], ndata[2]/1000))
                    enable()
                    return True
            return f

        def f3():
            def f():
                clearup(True)
            return f

        def f1():
            redo = f2()

            def f():
                if not calib or len(calib) == 0:
                    if not redo():
                        return
                disable()
                self.shared.z_sp *= 0
                llistener.busy = False
                llistener.run = True
                llistener.calib = calib[0]
                llistener.flat = bflat.isChecked()
                llistener.noflat_index = noflat_index[0]
                llistener.closed_loop = bloop.isChecked()
                llistener.start()
            return f

        def make_cb():
            def f():
                llistener.busy = True

                nz = min((self.shared.z_size.value, zsize[0]))
                zx = range(1, nz + 1)

                ax1 = self.test_axes[0, 0]
                ax1.imshow(self.dmplot.compute_gauss(self.shared.u))
                ax1.axis('off')
                if self.shared.dm_sat:
                    ax1.set_title('dm SAT')
                else:
                    ax1.set_title('dm')

                ax2 = self.test_axes[0, 1]
                ax2.clear()
                ax2.plot(zx, self.shared.z_sp[:nz], zx,  self.shared.z_ms[:nz])
                ax2.set_title('z {:.2f}'.format(norm(
                    self.shared.z_sp[:nz] - self.shared.z_ms[:nz])))

                phi_ms = self.shared.get_phase()[-1]
                phi_er = self.shared.get_cl_data()[0]

                if len(arts) != 2:
                    ax3 = self.test_axes[1, 0]
                    im = ax3.imshow(
                        phi_ms, extent=self.shared.mag_ext, origin='lower')
                    ax3.set_xlabel('mm')
                    ax3.set_title('phi meas')
                    cb = ax3.figure.colorbar(im, ax=ax3)
                    cb.locator = ticker.MaxNLocator(nbins=5)
                    cb.update_ticks()
                    arts.append((im, cb))
                else:
                    what = phi_ms
                    m1 = what[np.isfinite(what)].min()
                    m2 = what[np.isfinite(what)].max()
                    arts[0][0].set_data(what)
                    arts[0][0].set_clim(m1, m2)

                if len(arts) != 2:
                    ax4 = self.test_axes[1, 1]
                    im = ax4.imshow(
                        phi_er, extent=self.shared.mag_ext, origin='lower')
                    ax4.set_xlabel('mm')
                    ax4.set_title('phi err')
                    cb = ax4.figure.colorbar(im, ax=ax4)
                    cb.locator = ticker.MaxNLocator(nbins=5)
                    cb.update_ticks()
                    arts.append((im, cb))
                else:
                    what = phi_er
                    m1 = what[np.isfinite(what)].min()
                    m2 = what[np.isfinite(what)].max()
                    arts[1][0].set_data(what)
                    arts[1][0].set_clim(m1, m2)

                self.update_dm_gui()

                ax1.figure.canvas.draw()

                llistener.busy = False
            return f

        def f4():
            def f():
                llistener.run = False
                enable()
            return f

        llistener.sig_update.connect(make_cb())

        def fs1():
            def f():
                val, ok = QInputDialog.getDouble(
                    self, 'Delay', 'write/read delay [s]',
                    llistener.sleep, decimals=4)
                if ok:
                    llistener.sleep = val
            return f

        def fs2():
            def f():
                val, ok = QInputDialog.getInt(
                    self, 'Maximum Zernike index', 'Maximum Zernike index',
                    zsize[0], 1, self.shared.z_sp.size)
                if ok:
                    if val > 1:
                        zsize[0] = val
            return f

        def f5():
            def f():
                val, ok = QInputDialog.getInt(
                    self, 'Exclude Noll',
                    'Exclude Noll indices from flattening up to (inclusive):',
                    noflat_index[0], 0, self.shared.z_sp.size)
                if not ok:
                    return
                else:
                    noflat_index[0] = val
            return f

        brun.clicked.connect(f1())
        bstop.clicked.connect(f4())
        bzernike.clicked.connect(f2())
        bclear.clicked.connect(f3())
        bsleep.clicked.connect(fs1())
        bzsize.clicked.connect(fs2())
        bnoflat.clicked.connect(f5())


# https://stackoverflow.com/questions/41794635/
# https://stackoverflow.com/questions/38666078/

class AlignListener(QThread):

    sig_update = pyqtSignal(tuple)

    def __init__(self, shared):
        super().__init__()
        self.auto = True
        self.repeat = False
        self.poke = False
        self.sleep = .5
        self.unwrap = True
        self.shared = shared
        self.log = logging.getLogger('AlignListener')

    def run(self):
        self.shared.iq.put((
            'align', self.auto, self.repeat, self.poke, self.sleep,
            self.unwrap))
        while True:
            result = self.shared.oq.get()
            self.sig_update.emit(result)
            if result[0] != 'OK' and result[1] == 'STOP':
                self.repeat = False
            self.shared.iq.put(('stopcmd', not self.repeat))
            self.shared.oq.get()
            if not self.repeat:
                return
        self.log.info('dies')


class CalibListener(QThread):

    sig_update = pyqtSignal(tuple)

    def __init__(self, shared, dset, centre, radius):
        super().__init__()
        self.shared = shared
        self.dset = dset
        self.centre = centre
        self.radius = radius

    def run(self):
        self.shared.iq.put(('calibrate', self.dset[0], self.radius[0]))
        while True:
            result = self.shared.oq.get()
            self.sig_update.emit(result)
            if result[0] == 'OK' or result[0] == 'ERR':
                break


class DataAcqListener(QThread):

    sig_update = pyqtSignal(tuple)

    def __init__(self, shared, wavelength, dmplot):
        super().__init__()
        self.busy = False
        self.run = True
        self.shared = shared
        self.wavelength = wavelength
        self.dmplot = dmplot
        self.log = logging.getLogger('DataAcqListener')

    def run(self):
        self.shared.iq.put(('dataacq', self.wavelength[0], self.dmplot.txs))
        while True:
            result = self.shared.oq.get()
            if result[0] == 'OK':
                self.shared.iq.put(('stopcmd', not self.run))
                self.shared.oq.get()
                if not self.run:
                    self.sig_update.emit(('stopped',))
                    self.log.info('dies')
                    return
                elif not self.busy:
                    self.sig_update.emit(result)
            else:
                self.sig_update.emit(result)
                self.log.info('dies')
                return


class LoopListener(QThread):

    sig_update = pyqtSignal(tuple)

    def __init__(self, shared):
        super().__init__()
        self.sleep = .1
        self.busy = False
        self.run = True
        self.calib = False
        self.flat = True
        self.noflat_index = 0
        self.closed_loop = True
        self.shared = shared
        self.log = logging.getLogger('LoopListener')

    def run(self):
        self.shared.iq.put((
            'loop', self.calib, self.flat, self.noflat_index,
            self.closed_loop, self.sleep))
        while True:
            result = self.shared.oq.get()
            if result[0] == 'OK':
                self.shared.iq.put(('stopcmd', not self.run))
                self.shared.oq.get()
                if not self.run:
                    self.sig_update.emit(('stopped',))
                    self.log.info('dies')
                    return
                elif not self.busy:
                    self.sig_update.emit(result)
                else:
                    self.log.debug('throttling')
            else:
                self.sig_update.emit(result)
                self.log.info('dies')
                return


class Shared:

    def __init__(self, cam, dm):
        dbl_dtsize = np.dtype('float').itemsize
        cam_dtsize = np.dtype(cam.get_image_dtype()).itemsize
        cam_shape = cam.shape()
        totpixs = cam_shape[0]*cam_shape[1]

        self.cam_buf = Array('c', cam_dtsize*totpixs, lock=False)
        self.cam_ext = Array('d', 4, lock=False)
        self.cam_sat = Value('i', lock=False)
        self.dm_sat = Value('i', lock=False)
        self.z_size = Value('i', lock=False)

        self.ft_buf = Array('d', totpixs, lock=False)
        self.ft_ext = Array('d', 4, lock=False)

        self.fxcfyc = Array('d', 2, lock=False)

        self.fstord_buf = Array('c', dbl_dtsize*totpixs, lock=False)
        self.fstord_ext = Array('d', 4, lock=False)
        self.fstord_shape = Array('i', 2, lock=False)

        self.mag_buf = Array('c', dbl_dtsize*totpixs, lock=False)
        self.wrapped_buf = Array('c', dbl_dtsize*totpixs, lock=False)
        self.unwrapped_buf = Array('c', dbl_dtsize*totpixs, lock=False)
        self.phi_err_buf = Array('c', dbl_dtsize*totpixs, lock=False)
        self.mag_ext = Array('d', 4, lock=False)
        self.mag_shape = Array('i', 2, lock=False)

        self.totpixs = totpixs
        self.cam_dtype = cam.get_image_dtype()
        self.cam_shape = cam_shape
        self.dm_size = dm.size()

        self.dm = Array('d', dm.size(), lock=False)
        self.z_sp_buf = Array('d', 1024, lock=False)
        self.z_ms_buf = Array('d', 1024, lock=False)
        self.z_er_buf = Array('d', 1024, lock=False)
        self.iq = Queue()
        self.oq = Queue()

    def make_static(self):
        self.u = np.frombuffer(self.dm, np.float)
        self.z_sp = np.frombuffer(self.z_sp_buf, np.float)
        self.z_ms = np.frombuffer(self.z_ms_buf, np.float)
        self.z_er = np.frombuffer(self.z_er_buf, np.float)
        self.cam = np.frombuffer(
            self.cam_buf, self.cam_dtype).reshape(self.cam_shape)
        self.ft = np.frombuffer(
            self.ft_buf, np.float).reshape(self.cam_shape)

    def get_phase(self):
        nsum1 = self.fstord_shape[0]*self.fstord_shape[1]
        fstord = np.frombuffer(
            self.fstord_buf, np.float, count=nsum1).reshape(self.fstord_shape)
        nsum2 = self.mag_shape[0]*self.mag_shape[1]
        mag = np.frombuffer(
            self.mag_buf, np.float, count=nsum2).reshape(self.mag_shape)
        wrapped = np.frombuffer(
            self.wrapped_buf, np.float, count=nsum2).reshape(self.mag_shape)
        unwrapped = np.frombuffer(
            self.unwrapped_buf, np.float, count=nsum2).reshape(self.mag_shape)
        return fstord, mag, wrapped, unwrapped

    def get_cl_data(self):
        nsum2 = self.mag_shape[0]*self.mag_shape[1]
        phi_err = np.frombuffer(
            self.phi_err_buf, np.float, count=nsum2).reshape(self.mag_shape)
        return phi_err,


def run_worker(shared, args):
    p = Worker(shared, args)
    p.run()


class Worker:

    def __init__(self, shared, args):
        setup_logging(args)

        self.dfname = None
        self.dset = None
        self.calib_name = None
        self.calib = None
        # lastpoke
        self.run_align_state = [0]

        self.log = logging.getLogger('Worker')
        dm = open_dm(None, args)
        cam = open_cam(None, args)
        cam.set_exposure(cam.get_exposure_range()[0])

        shared.make_static()
        shared.fxcfyc[0] = 0.
        shared.fxcfyc[1] = 0.

        fringe = FringeAnalysis(cam.shape(), cam.get_pixel_size())
        for i in range(4):
            shared.cam_ext[i] = fringe.cam_grid[2][i]/1000
            shared.ft_ext[i] = fringe.ft_grid[2][i]*1000

        self.cam = cam
        self.dm = dm
        self.shared = shared
        self.fringe = fringe

    def run(self):
        cam = self.cam
        dm = self.dm
        shared = self.shared

        for cmd in iter(shared.iq.get, 'STOP'):
            self.log.info(f'cmd {cmd:}')
            if cmd[0] == 'get_exposure':
                shared.oq.put(cam.get_exposure())
            elif cmd[0] == 'get_exposure_range':
                shared.oq.put(cam.get_exposure_range())
            elif cmd[0] == 'set_exposure':
                shared.oq.put(cam.set_exposure(cmd[1]))
            elif cmd[0] == 'get_framerate':
                shared.oq.put(cam.get_framerate())
            elif cmd[0] == 'get_framerate_range':
                shared.oq.put(cam.get_framerate_range())
            elif cmd[0] == 'set_framerate':
                shared.oq.put(cam.set_framerate(cmd[1]))
            elif cmd[0] == 'write':
                dm.write(shared.u)
                shared.oq.put('OK')
            elif cmd[0] == 'preset':
                shared.u[:] = dm.preset(cmd[1], cmd[2])
                shared.oq.put('OK')
            elif cmd[0] == 'align':
                self.run_align(*cmd[1:])
            elif cmd[0] == 'dataacq':
                self.run_dataacq(*cmd[1:])
            elif cmd[0] == 'query':
                self.run_query(*cmd[1:])
            elif cmd[0] == 'plot':
                self.run_plot(*cmd[1:])
            elif cmd[0] == 'aperture':
                self.run_aperture(*cmd[1:])
            elif cmd[0] == 'calibrate':
                self.run_calibrate(*cmd[1:])
            elif cmd[0] == 'query_calib':
                self.run_query_calib(*cmd[1:])
            elif cmd[0] == 'loop':
                self.run_loop(*cmd[1:])
            else:
                raise NotImplementedError(cmd)

        self.log.info('STOP CMD')
        while not shared.iq.empty():
            self.log.info('flushing ' + str(shared.iq.get()))

        self.log.info('dies')

    def fill(self, dst, src):
        dst[:src.nbytes] = src.tobytes()

    def run_align(self, auto, repeat, poke, sleep, unwrap):
        cam = self.cam
        dm = self.dm
        shared = self.shared
        fringe = self.fringe

        while True:
            state = ('OK',)

            if poke:
                shared.u[:] = 0.
                shared.u[self.run_align_state[0]] = .7
                self.run_align_state[0] += 1
                self.run_align_state[0] %= shared.u.size
                dm.write(shared.u)
                time.sleep(sleep)

            try:
                img = cam.grab_image().copy()  # copy immediately
                shared.cam[:] = img[:]
                if img.max() == cam.get_image_max():
                    shared.cam_sat.value = 1
                else:
                    shared.cam_sat.value = 0
            except Exception as ex:
                state = ('ERR1', 'STOP', 'Camera read error')
                self.log.error(ex, exc_info=True)

            if state[0] == 'OK' and not unwrap:
                if not poke:
                    time.sleep(sleep)
            elif state[0] == 'OK' and unwrap:
                try:
                    fringe.analyse(
                        img, auto_find_orders=auto, store_logf2=True,
                        store_logf3=True, store_mag=True,
                        store_wrapped=True, do_unwrap=unwrap,
                        use_mask=False)
                except Exception:
                    state = ('ERR2', 'RETRY', 'Failed to detect first orders')

            if state[0] == 'OK' and unwrap:
                try:
                    shared.ft[:] = fringe.logf2[:]
                    shared.fxcfyc[:] = fringe.fxcfyc[:]

                    self.fill(shared.fstord_buf, fringe.logf3)
                    for i in range(4):
                        shared.fstord_ext[i] = fringe.ext3[i]*1000
                    shared.fstord_shape[:] = fringe.logf3.shape[:]
                    self.fill(shared.mag_buf, fringe.mag)
                    self.fill(shared.wrapped_buf, fringe.wrapped)
                    for i in range(4):
                        shared.mag_ext[i] = fringe.ext4[i]/1000
                    shared.mag_shape[:] = fringe.mag.shape[:]
                    self.fill(shared.unwrapped_buf, fringe.unwrapped)
                except Exception:
                    state = ('ERR3', 'RETRY', 'Failed to unwrap phase')

            shared.oq.put(state)
            stopcmd = shared.iq.get()[1]
            shared.oq.put('')

            if not repeat or stopcmd:
                self.log.debug(
                    f'run_align stop, repeat {repeat:}, stopcmd {stopcmd:}')
                break
            else:
                self.log.debug('run_align continue')

    def open_dset(self, dname):
        estr = None
        if self.dfname is None or self.dfname != dname:
            if self.dset is not None:
                self.dset.close()
            self.dset = h5py.File(dname, 'r')
            self.dfname = dname

            if 'data/images' not in self.dset:
                self.shared.oq.put((dname + ' does not look like a dataset',))
                self.dset.close()
                self.dfname = None
                self.dset = None
                return -1

            try:
                img = self.dset['data/images'][0, ...]
                shape1 = self.cam.shape()
                shape2 = img.shape
                pxsize1 = self.cam.get_pixel_size()
                pxsize2 = self.dset['cam/pixel_size'][()]
                self.log.info(f'open_dset shape1 {shape1}')
                self.log.info(f'open_dset shape2 {shape2}')
                self.log.info(f'open_dset pxsize1 {pxsize1}')
                self.log.info(f'open_dset pxsize2 {pxsize2}')
                if (
                        shape1[0] != shape2[0] or
                        shape1[1] != shape2[1] or
                        pxsize1[0] != pxsize2[0] or
                        pxsize1[1] != pxsize2[1]):
                    estr = (
                        f'Camera must be {shape2} {pxsize2} um; ' +
                        'Spawning new instance...')
                self.fringe.analyse(
                    img, auto_find_orders=True, do_unwrap=True,
                    use_mask=False)
            except Exception:
                self.log.info('open_dset failed fringe.analyse', exc_info=True)
                if estr is None:
                    self.shared.oq.put(('Failed to detect first orders',))
                else:
                    self.shared.oq.put((estr, shape2, pxsize2))
                self.dfname = None
                return -1
            return 0
        else:
            return 0

    def run_query(self, dname):
        if self.open_dset(dname):
            return

        dmplot_txs = self.dset['dmplot/txs'][()].tolist()

        self.shared.oq.put((
            'OK',
            self.dset['align/U'].shape[1] + self.dset['data/U'].shape[1],
            dmplot_txs))

    def run_calibrate(self, dname, radius):
        if self.open_dset(dname):
            return

        try:
            wavelength = self.dset['wavelength'][()]
            dm_serial = self.dset['dm/serial'][()]
            dm_transform = self.dset['dm/transform'][()]
            cam_pixel_size = self.dset['cam/pixel_size'][()]
            cam_serial = self.dset['cam/serial'][()]
            dmplot_txs = self.dset['dmplot/txs'][()]
            hash1 = hash_file(dname)

            def make_notify():
                def f(m, cmd='UP'):
                    self.shared.oq.put((cmd, m))
                return f

            notify_fun = make_notify()

            calib = WeightedLSCalib()
            calib.calibrate(
                U=self.dset['data/U'][()], images=self.dset['data/images'],
                fringe=self.fringe, wavelength=wavelength,
                dm_serial=dm_serial, dm_transform=dm_transform,
                cam_pixel_size=cam_pixel_size, cam_serial=cam_serial,
                dmplot_txs=dmplot_txs, dname=dname,
                hash1=hash1, status_cb=notify_fun)

            now = datetime.now(timezone.utc)
            libver = 'latest'
            h5fn = path.join(
                path.dirname(dname), path.basename(dname).rstrip('.h5') +
                '-{:.3f}mm'.format(radius/1000) + '.h5')

            notify_fun(f'Saving {h5fn} ...')
            with h5py.File(h5fn, 'w', libver=libver) as h5f:
                write_h5_header(h5f, libver, now)
                calib.save_h5py(h5f)

            notify_fun(
                f'Saved {h5fn}; Quality {calib.mvaf.mean():.2f}%',
                cmd='OK')
        except Exception as e:
            self.log.error('run_calibrate', exc_info=True)
            self.shared.oq.put(('ERR', 'Error: ' + str(e)))

    def open_calib(self, dname):
        if self.calib_name is None or self.calib_name != dname:
            with h5py.File(dname, 'r') as f:
                if 'WeightedLSCalib' not in f:
                    self.shared.oq.put((
                        dname + ' does not look like a calibration',))
                    return -1
                else:
                    shape1 = self.cam.shape()
                    shape2 = f[
                        'WeightedLSCalib/fringe/FringeAnalysis/shape'][()]
                    pxsize1 = self.cam.get_pixel_size()
                    pxsize2 = f['WeightedLSCalib/cam_pixel_size'][()]
                    self.log.info(f'open_dset shape1 {shape1}')
                    self.log.info(f'open_dset shape2 {shape2}')
                    self.log.info(f'open_dset pxsize1 {pxsize1}')
                    self.log.info(f'open_dset pxsize2 {pxsize2}')

                    if (
                            shape1[0] != shape2[0] or
                            shape1[1] != shape2[1] or
                            pxsize1[0] != pxsize2[0] or
                            pxsize1[1] != pxsize2[1]):
                        self.shared.oq.put((
                            f'Camera must be {shape2} {pxsize2} um; ' +
                            'Spawning new instance...', shape2, pxsize2))
                        return -1
                    self.calib = WeightedLSCalib.load_h5py(f)
                    self.calib_name = dname
                    return 0
        else:
            return 0

    def run_query_calib(self, dname):
        if self.open_calib(dname):
            return

        self.shared.oq.put((
            'OK', self.calib.wavelength, self.calib.get_rzern().n,
            self.calib.get_radius(), self.calib.dmplot_txs))

    def run_aperture(self, dname, radius):
        if self.open_dset(dname):
            return

        if radius <= 0.:
            self.fringe.clear_aperture()
            self.shared.oq.put(('OK', None))
        else:
            names = self.dset['align/names'][()]
            if 'centre' not in names.split(','):
                self.shared.oq.put(('centre measurement is missing',))
                return

            try:
                img_centre = self.dset['align/images'][
                    names.index('centre'), ...]
                img_zero = self.dset['data/images'][0, ...]
                self.fringe.estimate_aperture(img_zero, img_centre, radius)
                self.shared.oq.put(('OK', self.fringe.centre))
            except Exception:
                self.log.debug('run_aperture', exc_info=True)
                self.shared.oq.put((
                    'Failed to estimate the aperture. Try improving the ' +
                    'fringe contrast or the illumination profile',))

    def run_plot(self, dname, ind, radius):
        if self.open_dset(dname):
            return
        fringe = self.fringe

        t1 = self.dset['align/U'].shape[1]
        t2 = self.dset['data/U'].shape[1]
        if ind < 0 or ind > t1 + t2:
            self.shared.oq.put((
                'index must be within {} and {}'.format(0, t1 + t2 - 1),))
        if ind < t1:
            addr = 'align'
        else:
            addr = 'data'
            ind -= t1
        try:
            img = self.dset[addr + '/images'][ind, ...]
            fringe.analyse(
                img, auto_find_orders=False, store_mag=True,
                store_wrapped=True, do_unwrap=True, use_mask=radius > 0.)

            if img.max() == self.cam.get_image_max():
                self.shared.cam_sat.value = 1
            else:
                self.shared.cam_sat.value = 0
            self.shared.cam[:] = img[:]
            self.shared.u[:] = self.dset[addr + '/U'][:, ind]
            self.fill(self.shared.wrapped_buf, fringe.wrapped)
            for i in range(4):
                self.shared.mag_ext[i] = fringe.ext4[i]/1000
            self.shared.mag_shape[:] = fringe.mag.shape[:]
            self.fill(self.shared.unwrapped_buf, fringe.unwrapped)
            self.shared.oq.put(('OK',))
        except Exception as e:
            self.log.error('run_plot', exc_info=True)
            self.shared.oq.put((str(e),))

    def run_dataacq(self, wavelength, dmplot_txs, sleep=.1):
        cam = self.cam
        dm = self.dm
        shared = self.shared

        Ualign = []
        align_names = []
        for name in ('centre', 'cross', 'x', 'rim', 'checker', 'arrows'):
            try:
                Ualign.append(dm.preset(name, 0.7).reshape(-1, 1))
                align_names.append(name)
            except Exception:
                pass
        if len(Ualign) > 0:
            Ualign = np.hstack(Ualign)
        else:
            Ualign = np.zeros((dm.size(), 0))

        libver = 'latest'
        now = datetime.now(timezone.utc)
        h5fn = now.astimezone().strftime('%Y%m%d_%H%M%S.h5')
        dmsn = dm.get_serial_number()
        if dmsn:
            h5fn = dmsn + '_' + h5fn

        U = make_normalised_input_matrix(dm.size(), 5, .7)

        with h5py.File(h5fn, 'w', libver=libver) as h5f:
            write_h5_header(h5f, libver, now)

            h5f['dmplot/txs'] = dmplot_txs

            h5f['cam/serial'] = cam.get_serial_number()
            h5f['cam/settings'] = cam.get_settings()
            h5f['cam/pixel_size'] = cam.get_pixel_size()
            h5f['cam/pixel_size'].attrs['units'] = 'um'
            h5f['cam/exposure'] = cam.get_exposure()
            h5f['cam/exposure'].attrs['units'] = 'ms'
            h5f['cam/dtype'] = cam.get_image_dtype()
            h5f['cam/max'] = cam.get_image_max()

            h5f['wavelength'] = wavelength
            h5f['wavelength'].attrs['units'] = 'nm'
            h5f['sleep'] = sleep
            h5f['sleep'].attrs['units'] = 's'

            h5f['dm/serial'] = dm.get_serial_number()
            h5f['dm/transform'] = str(dm.get_transform())

            h5f['data/U'] = U
            h5f['data/U'].dims[0].label = 'actuators'
            h5f['data/U'].dims[1].label = 'step'
            h5f.create_dataset(
                'data/images', (U.shape[1],) + cam.shape(),
                dtype=cam.get_image_dtype())
            h5f['data/images'].dims[0].label = 'step'
            h5f['data/images'].dims[1].label = 'height'
            h5f['data/images'].dims[1].label = 'width'

            h5f['align/U'] = Ualign
            h5f['align/U'].dims[0].label = 'actuators'
            h5f['align/U'].dims[1].label = 'step'
            h5f.create_dataset(
                'align/images', (Ualign.shape[1],) + cam.shape(),
                dtype=cam.get_image_dtype())
            h5f['align/images'].dims[0].label = 'step'
            h5f['align/images'].dims[1].label = 'height'
            h5f['align/images'].dims[1].label = 'width'
            h5f['align/names'] = ','.join(align_names)

            tot = U.shape[1] + Ualign.shape[1]
            count = [0]

            todo = ((Ualign, 'align/images'), (U, 'data/images'))
            for U1, imaddr in todo:
                for i in range(U1.shape[1]):
                    try:
                        dm.write(U1[:, i])
                        time.sleep(sleep)
                        img = cam.grab_image().copy()  # copy immediately
                    except Exception as e:
                        self.log.error('run_dataacq', exc_info=True)
                        shared.oq.put((str(e),))
                        return
                    if img.max() == cam.get_image_max():
                        shared.cam_sat.value = 1
                    else:
                        shared.cam_sat.value = 0
                    h5f[imaddr][i, ...] = img
                    shared.u[:] = U1[:, i]
                    shared.cam[:] = img
                    shared.oq.put(('OK', count[0], tot))
                    self.log.debug('run_dataacq iteration')

                    stopcmd = shared.iq.get()[1]
                    shared.oq.put(('',))

                    if stopcmd:
                        self.log.debug('run_dataacq stop_cmd')
                        h5f.close()
                        try:
                            os.remove(h5fn)
                        except OSError:
                            pass
                        return
                    else:
                        self.log.debug('run_dataacq continue')

                    count[0] += 1

        self.log.debug('run_dataacq finished')
        shared.oq.put(('finished', h5fn))

    def run_loop(self, dname, flat, noflat_index, closed_loop, sleep):
        if self.open_calib(dname):
            return

        calib = self.calib
        fringe = self.calib.fringe
        cam = self.cam
        dm = ZernikeControl(self.dm, calib)
        shared = self.shared
        shared.z_size.value = dm.ndof

        calib.reflatten(noflat_index)
        dm.flat_on = flat

        for i in range(4):
            self.shared.mag_ext[i] = fringe.ext4[i]/1000
        shared.mag_shape[:] = fringe.unwrapped.shape[:]
        while True:
            try:
                t1 = time.time()
                dm.write(self.shared.z_sp[:dm.ndof])
                self.shared.u[:] = dm.u[:]
                if dm.saturation:
                    self.shared.dm_sat.value = 1
                else:
                    self.shared.dm_sat.value = 0
                t2 = time.time()

                time.sleep(sleep)
                img = cam.grab_image().copy()

                t3 = time.time()
                fringe.analyse(img, use_mask=True)
                unwrapped = fringe.unwrapped
                calib.apply_aperture_mask(unwrapped)
                self.fill(shared.unwrapped_buf, unwrapped)
                t4 = time.time()

                t5 = time.time()
                phi_sp = calib.zernike_eval(shared.z_sp[:dm.ndof])
                t6 = time.time()

                t7 = time.time()
                shared.z_ms[:dm.ndof] = calib.zernike_fit(unwrapped)
                shared.z_ms[0] = 0
                t8 = time.time()

                t9 = time.time()
                phi_er = phi_sp - unwrapped
                calib.apply_aperture_mask(phi_er)
                self.fill(shared.phi_err_buf, phi_er)
                t10 = time.time()

                self.log.debug(
                    f'run_loop s:{sleep:.3f} h:{t2 - t1:.3f} ' +
                    f'u:{t4 - t3:.3f} p1:{t6 - t5:.3f} p2:{t8 - t7:.3f} ' +
                    f'p3:{t10 - t9:.3f}')

            except Exception as e:
                self.log.info('run_loop', exc_info=True)
                shared.oq.put((str(e),))
                return

            shared.oq.put(('OK',))
            self.log.debug('run_loop iteration')

            stopcmd = shared.iq.get()[1]
            shared.oq.put('')

            if stopcmd:
                self.log.debug('run_loop stopcmd')
                return
            else:
                self.log.debug('run_loop continue')

        self.log.debug('run_loop finished')
        shared.oq.put(('finished',))


def main():
    multiprocessing.freeze_support()
    multiprocessing.set_start_method('spawn')

    app = QApplication(sys.argv)
    if platform.system() == 'Windows':
        try:
            app.setStyle(QStyleFactory.create('Fusion'))
        except Exception:
            pass

    args = app.arguments()
    parser = argparse.ArgumentParser(
        description='DM calibration GUI',
        formatter_class=argparse.ArgumentDefaultsHelpFormatter)
    add_log_parameters(parser)
    add_dm_parameters(parser)
    add_cam_parameters(parser)
    args = parser.parse_args(args[1:])
    setup_logging(args)

    dm = open_dm(app, args)
    cam = open_cam(app, args)
    cam_name = cam.get_serial_number()
    dm_name = dm.get_serial_number()

    shared = Shared(cam, dm)
    dm.close()
    cam.close()

    p = Process(name='worker', target=run_worker, args=(shared, args))
    p.start()

    control = Control(p, shared, cam_name, dm_name)
    control.show()

    exit = app.exec_()

    shared.iq.put('STOP')
    p.join()
    sys.exit(exit)

<<<<<<< HEAD
if __name__ == '__main__':
    main()
    
=======

if __name__ == '__main__':
    main()
>>>>>>> 48a1d465
<|MERGE_RESOLUTION|>--- conflicted
+++ resolved
@@ -2033,12 +2033,6 @@
     p.join()
     sys.exit(exit)
 
-<<<<<<< HEAD
+
 if __name__ == '__main__':
-    main()
-    
-=======
-
-if __name__ == '__main__':
-    main()
->>>>>>> 48a1d465
+    main()